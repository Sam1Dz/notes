--- conflicted
+++ resolved
@@ -1,11 +1,7 @@
 {
   "name": "notes",
   "description": "",
-<<<<<<< HEAD
-  "version": "2025.918.8",
-=======
   "version": "2025.919.11",
->>>>>>> d9acb63c
   "repository": {
     "type": "git",
     "url": "https://github.com/Sam1Dz/notes.git"
